'use strict';

const scrollIntoView = require('scroll-into-view');

const events = require('../events');
const { parseAccountID } = require('../util/account-id');
const scopeTimeout = require('../util/scope-timeout');
const serviceConfig = require('../service-config');
const bridgeEvents = require('../../shared/bridge-events');

/**
 * Return the user's authentication status from their profile.
 *
 * @param {Profile} profile - The profile object from the API.
 */
function authStateFromProfile(profile) {
  if (profile.userid) {
    const parsed = parseAccountID(profile.userid);
    let displayName = parsed.username;
    if (profile.user_info && profile.user_info.display_name) {
      displayName = profile.user_info.display_name;
    }
    return {
      status: 'logged-in',
      displayName,
      userid: profile.userid,
      username: parsed.username,
      provider: parsed.provider,
    };
  } else {
    return { status: 'logged-out' };
  }
}

// @ngInject
function HypothesisAppController(
  $document,
  $rootScope,
  $route,
  $scope,
  $window,
  analytics,
  store,
  auth,
  bridge,
  drafts,
  features,
  flash,
  frameSync,
  groups,
  serviceUrl,
  session,
  settings
) {
  const self = this;

  // This stores information about the current user's authentication status.
  // When the controller instantiates we do not yet know if the user is
  // logged-in or not, so it has an initial status of 'unknown'. This can be
  // used by templates to show an intermediate or loading state.
  this.auth = { status: 'unknown' };

  // App dialogs
  this.shareDialog = { visible: false };
  this.helpPanel = { visible: false };

  // Check to see if we're in the sidebar, or on a standalone page such as
  // the stream page or an individual annotation page.
  this.isSidebar = $window.top !== $window;
  if (this.isSidebar) {
    frameSync.connect();
  }

  // Reload the view when the user switches accounts
  $scope.$on(events.USER_CHANGED, function(event, data) {
    self.auth = authStateFromProfile(data.profile);
  });

  session.load().then(profile => {
    self.auth = authStateFromProfile(profile);
  });

  /** Scroll to the view to the element matching the given selector */
  function scrollToView(selector) {
    // Add a timeout so that if the element has just been shown (eg. via ngIf)
    // it is added to the DOM before we try to locate and scroll to it.
    scopeTimeout(
      $scope,
      function() {
        scrollIntoView($document[0].querySelector(selector));
      },
      0
    );
  }

  /**
   * Start the login flow. This will present the user with the login dialog.
   *
   * @return {Promise<void>} - A Promise that resolves when the login flow
   *   completes. For non-OAuth logins, always resolves immediately.
   */
  this.login = function() {
    if (serviceConfig(settings)) {
      // Let the host page handle the login request
      bridge.call(bridgeEvents.LOGIN_REQUESTED);
      return Promise.resolve();
    }

    return auth
      .login()
      .then(() => {
        store.clearGroups();
        session.reload();
      })
      .catch(err => {
        flash.error(err.message);
      });
  };

  this.signUp = function() {
    analytics.track(analytics.events.SIGN_UP_REQUESTED);

    if (serviceConfig(settings)) {
      // Let the host page handle the signup request
      bridge.call(bridgeEvents.SIGNUP_REQUESTED);
      return;
    }
    $window.open(serviceUrl('signup'));
  };

  // Display the dialog for sharing the current page
  this.share = function() {
    this.shareDialog.visible = true;
    scrollToView('share-dialog');
  };

  this.showHelpPanel = function() {
    const service = serviceConfig(settings) || {};
    if (service.onHelpRequestProvided) {
      // Let the host page handle the help request.
      bridge.call(bridgeEvents.HELP_REQUESTED);
      return;
    }

    this.helpPanel.visible = true;
  };

  // Prompt to discard any unsaved drafts.
  const promptToLogout = function() {
    // TODO - Replace this with a UI which doesn't look terrible.
    let text = '';
    if (drafts.count() === 1) {
      text =
        'You have an unsaved annotation.\n' +
        'Do you really want to discard this draft?';
    } else if (drafts.count() > 1) {
      text =
        'You have ' +
        drafts.count() +
        ' unsaved annotations.\n' +
        'Do you really want to discard these drafts?';
    }
    return drafts.count() === 0 || $window.confirm(text);
  };

  // Log the user out.
  this.logout = function() {
    if (!promptToLogout()) {
      return;
    }
    store.clearGroups();
    drafts.unsaved().forEach(function(draft) {
      $rootScope.$emit(events.ANNOTATION_DELETED, draft);
    });
    drafts.discard();

    if (serviceConfig(settings)) {
      // Let the host page handle the signup request
      bridge.call(bridgeEvents.LOGOUT_REQUESTED);
      return;
    }

    session.logout();
  };

<<<<<<< HEAD
  this.search = {
    query: function() {
      return store.getState().filterQuery;
    },
    update: function(query) {
      store.setFilterQuery(query);
    },
  };
=======
  this.countPendingUpdates = streamer.countPendingUpdates;
  this.applyPendingUpdates = streamer.applyPendingUpdates;
>>>>>>> e080b8b9
}

module.exports = {
  controller: HypothesisAppController,
  controllerAs: 'vm',
  template: require('../templates/hypothesis-app.html'),
};<|MERGE_RESOLUTION|>--- conflicted
+++ resolved
@@ -182,20 +182,6 @@
 
     session.logout();
   };
-
-<<<<<<< HEAD
-  this.search = {
-    query: function() {
-      return store.getState().filterQuery;
-    },
-    update: function(query) {
-      store.setFilterQuery(query);
-    },
-  };
-=======
-  this.countPendingUpdates = streamer.countPendingUpdates;
-  this.applyPendingUpdates = streamer.applyPendingUpdates;
->>>>>>> e080b8b9
 }
 
 module.exports = {
