--- conflicted
+++ resolved
@@ -1,12 +1,8 @@
 $menu-item-padding: 10px;
 
 .menu-item {
-<<<<<<< HEAD
-=======
   @include outline-on-keyboard-focus;
 
-  $item-padding: $menu-item-padding;
->>>>>>> a284417b
   $item-height: 40px;
 
   color: $grey-6;
